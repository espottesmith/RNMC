{
  description = "High performance Monte Carlo simulator";

  inputs = {
    nixpkgs.url = github:NixOS/nixpkgs/master;
    flake-compat = {
      url = github:edolstra/flake-compat;
      flake = false;
    };
    mini-compile-commands = {
      url = github:danielbarter/mini_compile_commands;
      flake = false;
    };
  };

  outputs = { self, nixpkgs, flake-compat, mini-compile-commands }:

    # RNMC is so simple that the build derivation looks exactly the same on
    # all platforms.
    let genericDefaultPackage = systemString:
          with import nixpkgs { system = systemString; };
          clang13Stdenv.mkDerivation {
            name = "RNMC";
            src = self;

            buildInputs = [
              gsl
              sqlite
            ];


            buildPhase = "./build.sh";
            installPhase = "mkdir -p $out/bin; mv ./build/* $out/bin";
            doCheck = true;
<<<<<<< HEAD
            checkPhase = "tests/test.sh";

=======
            checkPhase = "./test.sh";
>>>>>>> 8b07dc43
          };

      in {
        devShell.x86_64-linux =
          with import nixpkgs { system = "x86_64-linux"; };
          # (mkShell.override { stdenv = (callPackage mini-compile-commands {}).wrap clang13Stdenv; }) {
          (mkShell.override { stdenv = clang13Stdenv; }) {
            buildInputs = [
              gcc
              clang
              gsl
              (sqlite.override { interactive = true; })
              sqlitebrowser
              gdb
              valgrind
            ];
          };

        defaultPackage = {
          x86_64-linux = genericDefaultPackage "x86_64-linux";
          x86_64-darwin = genericDefaultPackage "x86_64-darwin";
        };

        checks = {
          x86_64-linux.tests = genericDefaultPackage "x86_64-linux";
          x86_64-darwin.tests = genericDefaultPackage "x86_64-darwin";
        };
      };
}<|MERGE_RESOLUTION|>--- conflicted
+++ resolved
@@ -32,12 +32,7 @@
             buildPhase = "./build.sh";
             installPhase = "mkdir -p $out/bin; mv ./build/* $out/bin";
             doCheck = true;
-<<<<<<< HEAD
             checkPhase = "tests/test.sh";
-
-=======
-            checkPhase = "./test.sh";
->>>>>>> 8b07dc43
           };
 
       in {
