--- conflicted
+++ resolved
@@ -7,535 +7,6 @@
 #include <iostream>
 #include <getopt.h>
 
-<<<<<<< HEAD
-
-const int EMPTY_SITE = 0;
-const int SELF_REACTION = -3;
-const int GILLESPIE_SITE = -2;
-
-const double TEMPERATURE = 298.15;     // In Kelvin
-const double KB = 8.6173e-5;           // In eV/K
-const double PLANCK = 4.1357e-15;      // In eV s
-
-// NOT ACTUALLY CONSTANTS
-// SHOULD PROBABLY BE COMPONENTS OF THE REACTION NETWORK PARAMETERS
-const double TUNNEL_COEF = 1.2;        // Electron tunneling coefficient, in A^-1 
-const double G_E = -2.15;              // Electron free energy, in eV
-
-
-using namespace LGMC_NS;
-
-
-double marcus_rate_coefficient(double base_dg, double reorganization_energy, double e_free, double distance, bool reduction) {
-
-    double dg, dg_barrier, squared, kappa;
-
-    if (reduction) {
-        dg = base_dg - e_free;
-    }
-    else {
-        dg = base_dg + e_free;
-    }
-
-    squared = 1 + dg / reorganization_energy;
-    dg_barrier = reorganization_energy / 4 * squared * squared;
-    kappa = std::exp(-1 * TUNNEL_COEF * distance);
-
-    if (dg_barrier < 0) {
-        return kappa * KB * TEMPERATURE / PLANCK;
-    } else {
-        return kappa * KB * TEMPERATURE / PLANCK * std::exp(-1 * dg_barrier / (KB * TEMPERATURE));
-    }
-}
-
-LGMC::LGMC(SqlConnection &reaction_network_database, SqlConnection &initial_state_database, 
-            LGMCParameters parameters) : sampler (Sampler(0)) {
-
-    ReactionNetworkParameters react_parameters;
-    LatticeReactionNetwork lattice_reaction_network = LatticeReactionNetwork(reaction_network_database, initial_state_database, react_parameters);
-    react_net = &lattice_reaction_network;
-
-    // create lattice
-    initial_lattice = new Lattice(parameters.latconst, parameters.boxxlo, parameters.boxxhi, parameters.boxylo,
-                    parameters.boxyhi, parameters.boxzlo, parameters.boxzhi, parameters.xperiodic, parameters.yperiodic, parameters.zperiodic);
-
-    initial_propensities = react_net->initial_propensities;
-    initial_state = react_net->initial_state;
-} // LGMC()
-
-/* ---------------------------------------------------------------------- */
-
-LGMC::~LGMC()
-{
-    // deal with pointers 
-
-    delete initial_lattice;
-} // ~LGMC()
-
-/* ---------------------------------------------------------------------- 
-    Global Updates
----------------------------------------------------------------------- */
-
-void LGMC::update_state(Lattice *lattice, std::unordered_map<std::string,                     
-                        std::vector< std::pair<double, int> > > &props,
-                        std::vector<int> &state, int next_reaction, 
-                        std::optional<int> site_one, std::optional<int> site_two, 
-                        double prop_sum, int active_indices) {
-    
-    if(site_one) {
-        // update lattice state
-        bool update_gillepsie = update_state(lattice, props, next_reaction, site_one.value(), 
-                                            site_two.value(), prop_sum, active_indices);
-        
-        if(update_gillepsie) {
-            react_net->update_state(state, next_reaction);
-        }
-    }
-    
-    else {
-        // gillespie event happens
-        react_net->update_state(state, next_reaction);
-
-    }
-
-    update_adsorp_state(lattice, props, prop_sum, active_indices);
-
-} // update_state
-
-/* ---------------------------------------------------------------------- */
-
-void LGMC::update_propensities(Lattice *lattice, std::vector<int> &state, std::function<void(Update update)> update_function, 
-                                        std::function<void(LatticeUpdate lattice_update)> lattice_update_function, 
-                                        int next_reaction, std::optional<int> site_one, std::optional<int> site_two) {
-
-    if(site_one) {
-        // update lattice state
-        bool update_gillepsie = update_propensities(lattice, state, lattice_update_function, next_reaction, site_one.value(), site_two.value());
-        
-        if(update_gillepsie) {
-            react_net->update_propensities(update_function, state, next_reaction);
-        }
-    }
-    
-    else {
-        // gillespie event happens
-        react_net->update_propensities(update_function, state, next_reaction);
-
-    }
-
-    update_adsorp_props(lattice, lattice_update_function, state);
-
-}
-
-/* ---------------------------------------------------------------------- */
-
-void LGMC::update_adsorp_state(Lattice *lattice, std::unordered_map<std::string, std::vector< std::pair<double, int> > > &props,
-                                double prop_sum, int active_indicies) {
-    // update only sites on the edge 
-    for(size_t i = 0; i < lattice->edge.size(); i++) {
-        int site = lattice->edge[i];
-        if(lattice->sites[site].species == EMPTY_SITE) {
-            // clear the site 
-            clear_site_helper(props, lattice->edge[i], GILLESPIE_SITE, prop_sum, active_indicies);
-        }
-    }
-
-} // update_adsorp_state
-
-void LGMC::update_adsorp_props(Lattice *lattice, std::function<void(LatticeUpdate lattice_update)> lattice_update_function, std::vector<int> &state) {
-
-        // update only sites on the edge 
-    for(size_t i = 0; i < lattice->edge.size(); i++) {
-        int site = lattice->edge[i];
-
-        if(lattice->sites[site].species == EMPTY_SITE) {
-            // find relevant adsorption reactions
-            std::vector<int> &potential_reactions = react_net->dependents[lattice->sites[site].species]; 
-
-            for(unsigned long int reaction_id = 0; reaction_id < static_cast<int> (potential_reactions.size()); reaction_id++ ) {
-
-                LatticeReaction *reaction = static_cast<LatticeReaction *> (react_net->reactions[reaction_id].get()); 
-
-                if(reaction->type == Type::ADSORPTION) {
-
-                    int other_reactant_id = (reaction->reactants[0] == lattice->sites[site].species) ? 1 : 0;
-                    
-                    double new_propensity = compute_propensity(1, state[other_reactant_id], reaction_id);
-
-                    lattice_update_function(LatticeUpdate {
-                        .index = reaction_id,
-                        .propensity = new_propensity,
-                        .site_one = site,
-                        .site_two = GILLESPIE_SITE}); 
-                }
-
-            }
-
-        }
-    }
-
-}
-/* ---------------------------------------------------------------------- 
----------------------------------------------------------------------- */
-
-
-/* ---------------------------------------------------------------------- 
-    Only calls this function if necessary reactants are on lattice sites
----------------------------------------------------------------------- */
-
-double LGMC::compute_propensity(int num_one, int num_two, 
-                                int react_id) {
-    
-    LatticeReaction *reaction = static_cast<LatticeReaction *> (react_net->reactions[react_id].get());
-
-    double p;
-
-    if(reaction->type == Type::OXIDATION || reaction->type == Type::REDUCTION) {
-        double z;
-        if (site_one < 0) {
-            //TODO: FIX THIS. REALLY SHOULD BE THE LOWEST Z OF ANY SITE THAT CAN ADSORB
-            z = lattice->zhi;
-        }
-        else {
-            z = lattice->sites[site_one].z;
-        }
-
-        bool reduction = (reaction->type == Type::REDUCTION);
-
-        p = num_one * marcus_rate_coefficient(reaction->dG, reaction->reorganization_energy, G_E, z, reduction);
-
-    }
-
-    // one reactant
-    else if (reaction->number_of_reactants == 1)
-        p = num_one * reaction->rate;
-
-    // two reactants
-    else {
-        if (reaction->reactants[0] == reaction->reactants[1])
-            p = react_net->factor_duplicate
-                * react_net->factor_two
-                * num_one
-                * (num_one - 1)
-                * reaction->rate;
-
-        else
-            p = react_net->factor_two
-                * num_one
-                * num_two
-                * reaction->rate;
-    }
-
-    assert(p != 0);
-
-    return p;
-    
-} // compute_propensity() 
-
-/* ---------------------------------------------------------------------- */
-
-bool LGMC::update_state(Lattice *lattice, std::unordered_map<std::string,                     
-                        std::vector< std::pair<double, int> > > &props, 
-                        int next_reaction, int site_one, int site_two, 
-                        double prop_sum, int active_indices) {
-
-    LatticeReaction *reaction = static_cast<LatticeReaction *> (react_net->reactions[next_reaction].get());
-
-    if(reaction->type == Type::ADSORPTION) {
-
-        assert(lattice->sites[site_one].species == EMPTY_SITE);
-        assert(lattice->sites[site_two].species == GILLESPIE_SITE);
-
-        for(int i = 0; i < reaction->number_of_reactants; i++) {
-            if(reaction->phase_reactants[i] == Phase::LATTICE) {
-
-                // update site
-                lattice->sites[site_one].species = reaction->products[0];
-                clear_site(lattice, props, site_one, std::optional<int> (), prop_sum, active_indices);
-            }
-        }
-        // TODO: EVAN call add_site function 
-
-        return true;
-    } // ADSORPTION 
-    else if(reaction->type == Type::DESORPTION) {
-        
-        assert(lattice->sites[site_one].species == reaction->reactants[0]);
-        assert(lattice->sites[site_two].species == SELF_REACTION);
-        lattice->sites[site_one].species = EMPTY_SITE;
-
-        clear_site(lattice, props, site_one, std::optional<int> (), prop_sum, active_indices);
-
-        return true;
-
-    } // DESORPTION
-    else if(reaction->type == Type::HOMOGENEOUS_SOLID) {
-        
-        if(reaction->number_of_reactants == 1) {
-            assert(lattice->sites[site_one].species == reaction->reactants[0]);
-            assert(lattice->sites[site_two].species == SELF_REACTION);
-            lattice->sites[site_one].species = reaction->products[0];
-
-            clear_site(lattice, props, site_one, std::optional<int> (), prop_sum, active_indices);
-
-        }
-        else {
-            // randomly assign products to sites 
-            double r1 = sampler.generate();
-            if(r1 <= 0.5) {
-                lattice->sites[site_one].species = reaction->products[0];
-                lattice->sites[site_two].species = reaction->products[1];
-            }
-            else {
-                lattice->sites[site_one].species = reaction->products[1];
-                lattice->sites[site_two].species = reaction->products[0];
-            }
-
-            clear_site(lattice, props, site_one, site_two, prop_sum, active_indices);
-            clear_site(lattice, props, site_two, std::optional<int> (), prop_sum, active_indices);
-            
-        }
-
-        return false;
-    } // HOMOGENEOUS_SOLID
-    else if(reaction->type == Type::DIFFUSION) {
-
-        assert(lattice->sites[site_two].species == EMPTY_SITE);
-        lattice->sites[site_one].species = EMPTY_SITE;
-
-        if(reaction->products[0] != EMPTY_SITE) {
-            lattice->sites[site_two].species = reaction->products[0];
-        } 
-        else {  
-            lattice->sites[site_two].species = reaction->products[1];
-        }
-
-        clear_site(lattice, props, site_one, site_two, prop_sum, active_indices);
-        clear_site(lattice, props, site_two, std::optional<int> (), prop_sum, active_indices);
-        
-        return false;
-    } // DIFFUSION
-    
-    
-} // update_state() lattice
-
-bool LGMC::update_propensities(Lattice *lattice, std::vector<int> &state,
-                        std::function<void(LatticeUpdate lattice_update)> 
-                        update_function, int next_reaction, int site_one, int site_two) {
-
-    LatticeReaction *reaction = static_cast<LatticeReaction *> (react_net->reactions[next_reaction].get());
-
-    if(reaction->type == Type::ADSORPTION) {
-
-        assert(lattice->sites[site_one].species == EMPTY_SITE);
-        assert(lattice->sites[site_two].species == GILLESPIE_SITE);
-
-        relevant_react(lattice, update_function, site_one, std::optional<int> ());
-        
-        return true;
-    } // ADSORPTION 
-    if(reaction->type == Type::DESORPTION) {
-        
-        assert(lattice->sites[site_one].species == reaction->reactants[0]);
-        assert(lattice->sites[site_two].species == SELF_REACTION);
-
-        relevant_react(lattice, update_function, site_one, std::optional<int> ());
-
-        return true;
-    } // DESORPTION
-    else if(reaction->type == Type::HOMOGENEOUS_SOLID) {
-        
-        if(reaction->number_of_reactants == 1) {
-            assert(lattice->sites[site_one].species == reaction->reactants[0]);
-            assert(lattice->sites[site_two].species == SELF_REACTION);
-
-            relevant_react(lattice, update_function, site_one, std::optional<int> ());
-        }
-        else {
-    
-            relevant_react(lattice, update_function, site_one, site_two);
-            relevant_react(lattice, update_function, site_two, std::optional<int> ());
-        }
-        return false;
-    } // HOMOGENEOUS_SOLID
-    else if(reaction->type == Type::DIFFUSION) {
-
-        assert(lattice->sites[site_two].species == EMPTY_SITE);
-
-        relevant_react(lattice, update_function, site_one, site_two);
-        relevant_react(lattice, update_function, site_two, std::optional<int> ());
-        
-        return false;
-    } // DIFFUSION
-
-
-} //update_propensities() lattice
-
-/* ---------------------------------------------------------------------- */
-
-void LGMC::clear_site(Lattice *lattice, std::unordered_map<std::string,                     
-                        std::vector< std::pair<double, int> > > &props, 
-                        int site, std::optional<int> ignore_neighbor, 
-                        double prop_sum, int active_indices) {
-    
-    assert(lattice->sites[site].species != GILLESPIE_SITE);
-    // reset or initiate site combos
-    for(uint32_t neigh = 0; neigh < lattice->numneigh[site]; neigh++ ) {
-        int neighbor = lattice->idneigh[site][neigh];
-
-        if(!ignore_neighbor || (ignore_neighbor && neighbor != ignore_neighbor)) {
-            clear_site_helper(props, site, neighbor, prop_sum, active_indices);
-        }
-    }
-
-    // self reactions 
-    if(lattice->sites[site].species != EMPTY_SITE) {
-        clear_site_helper(props, site, SELF_REACTION, prop_sum, active_indices);
-    }
-    
-
-} // clear_site
-
-/* ---------------------------------------------------------------------- */
-
-// deal with active_indicies
-void LGMC::clear_site_helper(std::unordered_map<std::string,                     
-                        std::vector< std::pair<double, int> > > &props,
-                        int site_one, int site_two, double &prop_sum,
-                        int active_indices) {
-
-    std::string combo = make_string(site_one, site_two);
-            
-    // check if first time key has been added
-    if(props.find(combo) == props.end()) {
-        // key not found
-        props[combo].reserve(react_net->dependents.size());
-    }
-    else {
-        // already exists, clear vector to update
-        prop_sum -= sum_row(combo, props);
-        active_indices -= props[combo].size();
-
-        props[combo].clear();
-    }
-
-} // clear_site_helper
-
-/* ---------------------------------------------------------------------- */
-
-void LGMC::relevant_react(Lattice *lattice, std::function<void(LatticeUpdate lattice_update)> update_function,
-                                            int site, std::optional<int> ignore_neighbor) {
-
-    // all reactions related to central site 
-    std::vector<int> &potential_reactions = react_net->dependents[lattice->sites[site].species]; 
-
-    // compute and add new propensities 
-    for(unsigned long int reaction_id = 0; reaction_id < static_cast<int> (potential_reactions.size()); reaction_id++ ) {
-
-        LatticeReaction *reaction = static_cast<LatticeReaction *> (react_net->reactions[reaction_id].get());
-
-        // single reactant (must be of type lattice)
-        if(reaction->number_of_reactants == 1 && reaction->phase_reactants[0] == Phase::LATTICE) {
-
-            // if reaction produces a solid product make sure on edge 
-            if(reaction->type == Type::DESORPTION) {
-                if(lattice->sites[site].can_adsorb) {
-                    
-                    double new_propensity = compute_propensity(1, 0, reaction_id);
-
-                    update_function(LatticeUpdate {
-                    .index = reaction_id,
-                    .propensity = new_propensity,
-                    .site_one = site,
-                    .site_two = SELF_REACTION}); 
-                }
-            }
-
-        } // single reactant
-        // two reactants 
-        else if(reaction->number_of_reactants == 2) {
-            
-            int site_reactant_id; 
-            int other_reactant_id; 
-            
-            if(lattice->sites[site].species == reaction->reactants[0]) {
-                site_reactant_id = 0;
-                other_reactant_id = 1;
-            }
-            else {
-                site_reactant_id = 1;
-                other_reactant_id = 0;
-            }
-            
-            // check phase of site reactant 
-            if(reaction->phase_reactants[site_reactant_id] == Phase::LATTICE) {
-
-                // make sure neighbor is relevant 
-                for(uint32_t neigh = 0; neigh < lattice->numneigh[site]; neigh++) {
-                    int neighbor = lattice->idneigh[site][neigh];
-                    
-                    if(!ignore_neighbor || (ignore_neighbor && neighbor != ignore_neighbor)) {
-                        if(lattice->sites[neighbor].species == reaction->reactants[other_reactant_id]) {
-
-                            double new_propensity = compute_propensity(1, 1, reaction_id);
-
-                            update_function(LatticeUpdate {
-                                            .index = reaction_id,
-                                            .propensity = new_propensity,
-                                            .site_one = site,
-                                            .site_two = neighbor}); 
-                        }
-                    } // igore_neighbor
-
-                } // for neigh
-            }
-            
-        } // two reactants
-
-    }
-
-} // relevant_react
-
-/* ---------------------------------------------------------------------- */
-
-std::string LGMC::make_string(int site_one, int site_two) {
-
-    return (site_one < site_two) ? std::to_string(site_one) + "." + 
-    std::to_string(site_two) : std::to_string(site_two) + "." + std::to_string(site_one);
-
-} // make_string
-
-/* ---------------------------------------------------------------------- */
-
-double LGMC::sum_row(std::string hash, std::unordered_map<std::string,                     
-                        std::vector< std::pair<double, int> > > &props) {
-    
-    double sum = 0;    
-    for(auto it = props[hash].begin(); it != props[hash].end(); it++) {
-        sum += it->first;
-    }
-    return sum;
-}
-
-/* ---------------------------------------------------------------------- */
-
-TrajectoriesSql LGMC::history_element_to_sql(
-    int seed,
-    HistoryElement history_element) {
-    return TrajectoriesSql {
-        .seed = seed,
-        .step = history_element.step,
-        .reaction_id = history_element.reaction_id,
-        .time = history_element.time
-    };
-}
-
-/* ---------------------------------------------------------------------- */
-/* ---------------------------------------------------------------------- */
-/* ---------------------------------------------------------------------- */
-
-=======
->>>>>>> d0b35614
 void print_usage() {
     
     std::cout << "Usage: specify the following in the input file\n"
